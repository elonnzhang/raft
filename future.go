--- conflicted
+++ resolved
@@ -18,14 +18,9 @@
 	Error() error
 }
 
-<<<<<<< HEAD
-// ApplyFuture is used for Apply() and may return the FSM response.
-type ApplyFuture interface {
-=======
 // IndexFuture is used for future actions that can result in a raft log entry
 // being created.
 type IndexFuture interface {
->>>>>>> c837e57a
 	Future
 
 	// Index holds the index of the newly applied log entry.
